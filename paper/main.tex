\documentclass{amsart}
\usepackage{amsmath}
\usepackage{amssymb}
\usepackage{bbm}
\usepackage{a4wide}
\usepackage{sagetex}
\usepackage{tikz}

\parindent=0pt
\parskip\smallskipamount

\let\set\mathbbm
\def\<#1>{\langle#1\rangle}
\let\ideal\unlhd
\def\i{\mathrm{i}}
\def\e{\mathrm{e}}

\def\Bold#1{\mathbf{#1}}

\newtheorem{thm}{Theorem}
\newtheorem{prop}{Proposition}
\newtheorem{defn}{Definition}
\newtheorem{conj}{Conjecture}

\newcommand\todo[1][.]{\edef\tmpa{.}\edef\tmpb{#1}%
  \ifx\tmpa\tmpb
    \typeout{To Be on page \thepage}\fbox{\bf To Be}
  \else
    \typeout{To Be on page \thepage: #1}\fbox{{\bf To Be:} #1}
  \fi
}

\begin{document}

 \author[Manuel Kauers, Maximilian Jaroschek, Fredrik Johansson]
   {Manuel Kauers\,$^\ast$, Maximilian Jaroschek\,$^\ast$, Fredrik Johansson\,$^\ast$}
 \address{Manuel Kauers, Research Institute for Symbolic Computation (RISC), J. Kepler University Linz, Austria}
 \email{mkauers@risc.uni-linz.ac.at}
 \address{Maximilian Jaroschek, Research Institute for Symbolic Computation (RISC), J. Kepler University Linz, Austria}
 \email{mjarosch@risc.uni-linz.ac.at}
 \address{Fredrik Johansson, Research Institute for Symbolic Computation (RISC), J. Kepler University Linz, Austria}
 \email{fjohanss@risc.uni-linz.ac.at}
 \thanks{$^\ast$ Supported by the Austrian FWF grant Y464-N18.}

 \title{Ore Polynomials in Sage}

 \begin{abstract}
We present a Sage implementation of Ore algebras. The main features for the most
common instances include basic arithmetic and actions; gcrd and lclm; D-finite
closure properties; natural transformations between related algebras; guessing;
desingularization; solvers for polynomials, rational functions and (generalized)
power series. This paper is a tutorial on how to use the package.
 \end{abstract}

 \maketitle

%%% page limit: 20, goal: 15--20.

\section{Introduction}

In computer algebra, objects are often described implicitly through equations
they satisfy. For example, the exponential function $\exp(x)$ is uniquely
specified by the linear differential equation $f'(x)-f(x)=0$ and the initial
value $f(0)=1$.  Likewise, the sequence $F_n$ of Fibonacci numbers is uniquely
determined by the linear recurrence $F_{n+2}-F_{n+1}-F_n=0$ and the two initial
values $F_0=0$,~$F_1=1$.  Especially for representing functions or sequences
that cannot be expressed in ``closed form'', the differential or difference
equations they may satisfy provide an attractive way to store them on the
computer. The question is then how to calculate with objects which are given in
this form.

Algorithms for Ore algebras provide a systematic answer to this
question~\cite{bronstein96,chyzak98}.  Invented in the first half of the 20th
century~\cite{ore33} with the objective of providing a unified theory for
various kinds of linear operators, they have been used for many years in
computer algebra systems, for example in the Maple packages
OreTools~\cite{abramov03}, gfun~\cite{salvy94} or mgfun~\cite{chyzak98a}, in the
Mathematica packages by Mallinger~\cite{mallinger96} and
Koutschan~\cite{koutschan10c,koutschan09}.

The purpose of this paper is to introduce an implementation of a collection of
algorithms related to Ore algebras for the computer algebra system
Sage~\cite{sage}. It is addressed to first-time users who are already familiar
with Sage, and with the theory of Ore algebras and its use for doing symbolic
computation related to special functions. Readers unfamiliar with Sage are referred
to~\cite{sage}, and readers unfamiliar with Ore algebras may wish to consult the
recent tutorial~\cite{kauers13} and the references given there for an introduction to
the subject.

At the time of writing, the package we describe here is still under construction
and has not yet been incorporated into the official Sage distribution. Readers
who want to try it out are invited to download the current latest version from 
[URL] and are encouraged to send us bug reports and other comments. We hope 
that the community will find the code useful.

Creating an Ore algebra object is easy. The following instructions show how to 
load the code and then create an Ore algebra $A$ of linear differential operators
and an Ore algebra $B$ of recurrence operators. Observe the correct application
of the respective commutation rules in both cases. 

\begin{sageexample}
  sage: load("ore_algebra.py", "guessing.py");  #### TO BE FIXED ####
  sage: R.<x> = PolynomialRing(ZZ); A.<Dx> = OreAlgebra(R)
  sage: A
  sage: A.random_element()
  sage: Dx*x
  sage: B.<Sx> = OreAlgebra(R)
  sage: B
  sage: Sx*x
\end{sageexample}

More details on the construction of Ore algebras are given in the following section.
Also Ore algebras with several generators are already supported. However, so far we offer
no functionality beyond addition and multiplication for these. More functionality 
is available for algebras with one generator. We describe some of it in 
Section~\ref{sec:3}. Even more functionality has been implemented for special 
algebras like the ones created above, which are most frequently used in practice. 
Section~\ref{sec:4} describes some of these features. 

\section{Ore Algebras}

An Ore algebra is determined by a base ring and a finite number of generators.
In the examples above, the base ring was $\Bold{Z}[x]$, and the generators were
$\mathrm{Dx}$ and $\mathrm{Sx}$, respectively. If no other information is provided
in the arguments, the \verb|OreAlgebra| constructor chooses the nature of the 
generators according to their name: a generator called $\mathrm{Dt}$ represents
the standard derivation $d/dt$ acting on the generator $t$ of the base ring, 
a generator called $Sn$ represents the standard shift operator sending the
generator $n$ of the base ring to $n+1$. 

For this way of generating algebras, generator names must be composed of
one of the following single-letter prefixes followed by the name of a generator
of the base ring. 

\begin{center}
  \begin{tabular}{|c|c|c|}\hline
    Prefix & Name & Commutation rule \\\hline
     D & Standard derivation $d/dx$ & $\mathrm{Dx}\,x=x\,\mathrm{Dx}+1$ \\
     S & Standard shift $x\leadsto x+1$ & $\mathrm{Sx}\,x=(x+1)\,\mathrm{Sx}$ \\
     T or $\Theta$ & Eulerian derivation $x\,d/dx$ & $\mathrm{Tx}\,x=x\,\mathrm{Tx}+x$ \\
     F or $\Delta$ & Forward difference $\Delta_x$ & $\mathrm{Fx}\,x=(x+1)\mathrm{Fx}+1$ \\
     Q & $q$-shift $x\leadsto q\,x$ & $\mathrm{Qx}\,x=q\,x\,\mathrm{Qx}$ \\
     J & $q$-derivation (``Jackson derivation'') & $\mathrm{Jx}\,x=q\,x\,\mathrm{Jx}+1$ \\ 
     C & commutative generator & $\mathrm{Cx}\,x = x\,\mathrm{Cx}$ \\\hline
  \end{tabular}
\end{center}

For the $q$-shift and the $q$-derivation, the base ring must contain an element~$q$.
The element playing the role of $q$ can be specified as an optional argument. 

\begin{sageexample}
  sage: R.<x> = PolynomialRing(ZZ['q'])
  sage: A.<Qx> = OreAlgebra(R)
  sage: Qx*x
  sage: A.<Qx> = OreAlgebra(R, q=2)
  sage: Qx*x
\end{sageexample}

In general, the commutation rules of a generator~$X$ of an Ore algebra~$A$ with
base ring~$R$ are governed by two maps, $\sigma\colon R\to R$ and $\delta\colon R\to R$,
where $\sigma$ is a ring endomorphism (i.e., $\sigma(a+b)=\sigma(a)+\sigma(b)$ and
$\sigma(ab)=\sigma(a)\sigma(b)$ for all $a,b\in R$) and $\delta$ is a skew-derivation
for $\sigma$ (i.e., $\delta(a+b)=\delta(a)+\delta(b)$ and $\delta(ab)=\delta(a)b
+\sigma(a)\delta(b)$ for all $a,b\in R$). With two such maps being given, the
generator $X$ satisfies the commutation rule $Xa=\sigma(a)X+\delta(a)$ for every
$a\in R$. If there is more than one generator, then each of them has its own pair
of maps $\sigma,\delta$. Different generators commute with each other; 
noncommutativity only takes place ``between'' generators and base ring elements. 

It is possible to create an Ore algebra with user specified commutation rules.
In this form, each generator must be declared by a tuple $(X,\sigma,\delta)$, 
where $X$ is the name of the generator (a string), and $\sigma$ and $\delta$
are dictionaries which contain the images of the generators of the base
ring under the respective map. Here is how to specify an algebra of difference
operators in this way:

\begin{sageexample}
  sage: R.<x> = ZZ['x']
  sage: A = OreAlgebra(R, ('X', {x:x+1}, {x:1}))
  sage: X = A.gen()
  sage: X*x
\end{sageexample}

As another example, here is how to define an algebra of differential operators 
whose base ring is a differential field $K=\set Q(x,y,z)$ where $y$ represents
$\exp(x)$ and $z$ represents~$\log(x)$:

\begin{sageexample}
  sage: K = ZZ['x','y','z'].fraction_field()
  sage: x,y,z = K.gens()
  sage: A = OreAlgebra(K, ('D', {}, {x:1, y:y, z:1/x}))
  sage: D = A.gen()
  sage: D*x, D*y, D*z
\end{sageexample}

In the dictionary specifying~$\sigma$, omitted generators are understood to be
mapped to themselves, so that \verb|{}| in the definition of $A$ in the example
above is equivalent to \verb|{x:x,y:y,z:z}|.  Likewise, in the dictionaries
specifying~$\delta$, omitted generators are understood to be mapped to zero.

For Ore algebras with several generators, it is possible to mix specifications
of generators via triples $(X,\sigma,\delta)$ with generators using the naming
convention shortcuts as explained before. Continuing the previous example,
here is a way to define an algebra $A$ over $K$ with two generators, a $D$ 
that behaves like before, and in addition an $Sx$ which acts like the standard
shift on~$x$.

\begin{sageexample}
  sage: A = OreAlgebra(K, ('D', {}, {x:1, y:y, z:1/x}), 'Sx')
  sage: D, Sx = A.gens()
  sage: D*x, Sx*x
\end{sageexample}

Not every ring is suitable as base ring of an Ore algebra. Base rings must
themselves be polynomial rings (univariate or multivariate), or fraction 
fields of polynomial rings. Their base rings in turn may be either $\set Z$,
$\set Q$, a prime field $GF(p)$, or a number field $\set Q(\alpha)$, or
--- recursively --- some ring which itself would be suitable as base ring
of an Ore algebra. 

\begin{sageexample}
  sage: ZZ['x'].fraction_field()['y','z'] ### OK
  sage: GF(1091)['x','y','z']['u'] ### OK
  sage: ( ZZ['x','y','z'].quotient_ring(x^2+y^2+z^2-1) )['u'] ### not OK
  sage: GF(9, 'a')['x'] ### not OK
\end{sageexample}

Note that the maps $\sigma$ and $\delta$ must leave all the elements of
the base ring's base ring fixed. They may only have nontrivial images for
the top level generators. 

The constituents of an Ore algebra $A$ can be accessed through the methods
summarized in the following table. Further methods can be found in the 
documentation. 

\begin{center}
  \begin{tabular}{|l|p{.55\hsize}|}
    \hline
    Method name & short description \\\hline
    \verb|associated_commutative_algebra()| & returns a polynomial ring with the
       same base ring as $A$ and whose generators are named like the generators
       of~$A$\\
    \verb|base_ring()| & returns the base ring of $A$\\
    \verb|delta(i)| & returns a callable object representing the delta map
       associated to the $i$th generator (default: $i=0$) \\
    \verb|gen(i)| & returns the $i$th generator (default: $i=0$)\\
    \verb|sigma(i)| & returns a callable object representing the sigma map
       associated to the $i$th generator (default: $i=0$) \\
    \verb|var(i)| & returns the name of the $i$th generator (default: $i=0$)\\\hline
  \end{tabular}
\end{center}

\smallskip

Examples: 

\begin{sageexample}
  sage: R.<x> = ZZ['x']; A.<Dx> = OreAlgebra(R)
  sage: A
  sage: A.associated_commutative_algebra()
  sage: A.base_ring()
  sage: A.gen()
  sage: s = A.sigma(); d = A.delta(); 
  sage: s(x^5), d(x^5)
\end{sageexample}

\section{Ore Polynomials}\label{sec:3}

Ore polynomials are elements of Ore algebras, i.e., Sage objects whose parent is an Ore algebra
object as described in the previous section. They can be constructed by addition and multiplication
from generators and elements of the base ring. 

\begin{sageexample}
  sage: R.<x> = ZZ['x']; A.<Dx> = OreAlgebra(R)
  sage: (5*x^2+3*x-7)*Dx^2 + (3*x^2+8*x-1)*Dx + (9*x^2-3*x+8)
\end{sageexample}

Alternatively, an Ore polynomial can be constructed from any piece of data that is also accepted
by the constructor of the associated commutative algebra. The associated commutative algebra of
an Ore algebra is the commutative polynomial ring with the same base ring as the Ore algebra 
and with generators that are named like the generators of the Ore algebra. In particular, it is
possible to create an Ore polynomial from the corresponding commutative polynomial, from a 
coefficient list, or even from a string representation.

\begin{sageexample}
  sage: R.<x> = ZZ['x']; A.<Dx> = OreAlgebra(R)
  sage: Ac = A.associated_commutative_algebra(); Ac
  sage: A(Ac.random_element())
  sage: A([5*x,7*x-3,3*x+1])
  sage: A("(5*x^2+3*x-7)*Dx^2 + (3*x^2+8*x-1)*Dx + (9*x^2-3*x+8)")
\end{sageexample}

Ore polynomials can also be created from Ore polynomials that belong to other algebras, provided
that such a conversion is meaningful. 

\begin{sageexample}
  sage: R.<x> = ZZ['x']; A.<Dx> = OreAlgebra(R)
  sage: L = (5*x^2+3*x-7)*Dx^2 + (3*x^2+8*x-1)*Dx + (9*x^2-3*x+8)
  sage: L.parent()
  sage: B = OreAlgebra(QQ['x'], 'Dx')
  sage: L = B(L)
  sage: L.parent()
\end{sageexample}

In accordance with the default Sage coercion model, such conversions take place automatically (if possible) 
when operators from different algebras are added or multiplied. Note that the result of such an operation
need not belong to either of the parents of the operands but may instead have a suitable ``common extension'' 
as parent. 

\begin{sageexample}
  sage: A = OreAlgebra(ZZ['t']['x'], 'Dx'); 
  sage: B = OreAlgebra(QQ['x'].fraction_field(), 'Dx')
  sage: L = A.random_element() + B.random_element()
  sage: L.parent()
\end{sageexample}

\section{Selected Methods}\label{sec:4}

\subsection{gcrd and lclm?}

-- options for selecting algorithms / remainder sequence

-- cite max's paper

-- available for all (univariate) algebras

\subsection{closure properties?}

-- table mapping function names to arithmetic

-- example for how to prove some identity with the methods provided. 

\subsection{solutions?}

-- polynomial, rational, generalized series solutions

-- available for differential and shift algebras

\subsection{action?}

-- should be mentioned somewhere, although there is not much to say about it. 

<<<<<<< HEAD
\subsection{to list?}
=======
We compute an annihilator for the sequence
$c(n) = \sum_{k=0}^n 1 / k!$:

\begin{sageexample}
  sage: R.<n> = ZZ[]; RS.<Sn> = OreAlgebra(R, 'Sn')
  sage: inverse_factorials = (n + 1) * Sn - 1
  sage: partial_sums = inverse_factorials.annihilator_of_sum()
  sage: partial_sums
\end{sageexample}

The \verb|to_list| method returns the first few values of a sequence,
given the initial values:

\begin{sageexample}
  sage: L = partial_sums.to_list([1, 2], 8)
  sage: L
  sage: N(L[7])
\end{sageexample}

In some cases (for example when the base ring is $\mathbb{Z}$ or
$\mathbb{Z}[x]$), isolated values can be
computed asymptotically faster for large $n$ using the binary splitting
technique.
The \verb|forward_matrix_bsplit| method, called with argument $n$,
returns a matrix $P$ and a denominator $Q$ such that $P / Q$ multiplied a
column vector of initial values $c_0, c_1, \ldots$
yields $c_n, c_{n+1}, \ldots$.
This way, computing $10^5$ digits of $e$ takes a fraction of a second:

\begin{sageexample}
  sage: e_approx = N(e, 400000)
  sage: P, Q = partial_sums.forward_matrix_bsplit(25600)
  sage: u = Matrix([[e_approx], [e_approx]]) - P * Matrix([[1], [2]]) / Q
  sage: u.change_ring(RealField(20))
\end{sageexample}



>>>>>>> 8422a086

-- options for handling singularities

-- rectangular splitting

-- available for shift algebras. 

\subsection{Guessing}

Guessing is a technique for detecting patterns in sequences of numbers, which is
often used in combinatorics. It is one of the most popular features of packages
like gfun, and there are even some special purpose packages dedicated to this
technique~\cite{kauers09a,hebisch11}.  The basic idea is simple. If we are given
a finite array of numbers, though of as the first terms of an infinite sequence,
we may want to know whether this sequence satisfies a recurrence. The algorithm
behind a guessing engine searches for small equations matching the given data.
Generically, no such equations exist, so if some are found, it is fair to
``guess'' that they are in fact valid equations for the whole infinite sequence.

We provide a guessing function which takes as input a list of terms and an Ore
algebra, and returns as output an operator which matches the given data and
which, in some measure, would be unlikely to exist for random data.

\begin{sageexample}
  sage: data = [ 0, 1, 1, 2, 3, 5, 8, 13, 21, 34, 55 ]
  sage: L = guess(data, OreAlgebra(ZZ['n'], 'Sn'))
  sage: L
  sage: L(data)
  sage: M = guess(data, OreAlgebra(ZZ['x'], 'Dx'))
  sage: M
  sage: M(x/(1-x-x^2))
\end{sageexample}

If an algebra of differential operators is supplied as second argument, the data
is understood as the first few coefficients of a power series. The output
operator is expected to have this power series as solution.

It can happen that the procedure is unable to find an operator matching the 
given data. In this case, an exception is raised. There are two possible 
explanations for such an event. Either the sequence in question does not 
satisfy any equations, or it does but the equations are so big that more
data is needed to detect them. 

A number of options are available for governing the search for relations.  In
order to explain them, we first need to give some details on the underlying
algorithms. For simplicity of language, we restrict here to the case of
recurrence operators. The situation for differential operators is very similar.

For the most typical situations, there are two important hyperbolas. One
describes the region in the $(r,d)$-plane consisting of all points for which
there exists an operator of order~$r$ and degree~$d$ truly satisfied by the
sequence in question. (See~\cite{jaroschek13a} for an explanation why the
boundary of this region is usually a hyperbola.) The second describes the region
of all points $(r,d)$ for which an operator of order~$r$ and degree~$d$ can be
detected when $N$ terms are provided as input. This region is determined by the
requirement $(r+1)(d+2)<N$.

The method tests a sequence of points $(r_1,d_1)$, $(r_2,d_2)$, \dots\ right
below this second parabola. Success at a point $(r_i,d_i)$ means that some
evidence for an operator of order $\leq r_i$ and degree $\leq d_i$ has been found. 
This operator however is not explicitly computed. Instead, the method uses the
partial information found about this operator to calculate an operator which with 
high probability is the minimal order operator satisfied by the sequence in question. 
This operator is usually more interesting than the one at $(r_i,d_i)$, and its 
computation is usually more efficient. 

Using the option \verb|path|, the user can specify a list of points $(r_i,d_i)$
which should be used instead of the standard path. By setting the options \verb|min_degree|,
\verb|max_degree|, \verb|min_order|, \verb|max_order|, all points $(r,d)$ of the path
are discarded for which $r$ or $d$ is not within the specified bounds. These options
can be used to accelerate the search in situations where the user has some knowledge
(or intuition) about the size of the expected equations. 

\hangindent=-6.3cm\hangafter=-14\leavevmode
\smash{\raise-5.3cm\rlap{\kern\hsize\kern-5.1cm\begin{tikzpicture}[scale=.45]
  \draw[->] (10.5,0) node {$r$} (-.2,0) -- (10, 0) ;
  \draw[->] (0,10.5) node {$d$} (0,-.2) -- (0, 10) ;
  \draw (1.2, 3.5) -- (1.4, 4) (1.2, 3) -- (1.6, 4) (1.2, 2.5) -- (1.8, 4) (1.2, 2) -- (2, 4)
        (1.4, 2) -- (2.2, 4) (1.6, 2) -- (2.4, 4) (1.8, 2) -- (2.6, 4) (2, 2) -- (2.8, 4) 
        (2.2, 2) -- (3, 4) (2.4, 2) -- (3.2, 4) (2.6, 2) -- (3.4, 4) (2.8,2)--(3.6,4) (3,2)--(3.8,4)
        (3.2, 2) -- (4, 4) (3.4, 2) -- (4.2, 4) (3.6, 2) -- (4.4, 4) (3.8,2)--(4.6,4) (4,2)--(4.8,4)
        (4.2, 2) -- (5, 4) (4.4, 2) -- (5.2, 4) (4.6, 2) -- (5.4, 4) (4.8,2)--(5.6,4) (5,2)--(5.8,4); 
  \fill[lightgray] (.75, 10) .. controls (1.5,2.5) and (2.5,1.5) .. (10, .75) -- (10, 10) -- (.75, 10);
  \draw[thick] (2, 10) .. controls (2, 1.2) and (2, 1.2) .. (10, 1.2); 
  \draw (-.2, 2) node {\vbox{\llap{\footnotesize min }\kern-3pt\llap{\footnotesize degree }}} -- (10, 2) 
        (-.2, 4) node {\vbox{\llap{\footnotesize max }\kern-3pt\llap{\footnotesize degree }}} -- (10, 4);
  \draw (1.2, -.2) node {\hbox to0pt{\rule{0pt}{2em}\hss\footnotesize min order\hss}} -- (1.2, 10)
        (5, -.2) node {\hbox to0pt{\rule{0pt}{2em}\hss\footnotesize max order\hss}} -- (5, 10);
  \fill (2.5, 3) circle(4pt) node[right] {\rule[-1em]{0pt}{0pt}$A$} (2, 9) circle(4pt) node[right] {$B$} ;
\end{tikzpicture}}}%
The figure on the right illustrates the typical situation for guessing problems
that are not too small and not too artificial. The light gray region indicates
the area which is not accessible with the given amount of data. Only the points
$(r,d)$ below it can be tested for an operator of order~$r$ and degree~$d$ that
fits to the given data. Let's assume that operators exist on and above the solid
black hyperbola. The user will usually not know this curve in advance but may
have some expectations about it and can restrict the search accordingly, for
example to the dashed area shown in the figure. The method will detect the
existence of an operator, say at point~$A$, and construct from the information
gained at this point an operator of minimal possible order, which may correspond
to point~$B$.  This operator is returned as output. Note that the degree of the
output may exceed the value of \verb|max_degree|, and its order may be smaller
than $\verb|min_order|$:

\begin{sageexample}
sage: data = [(n+1)^10*2^n + 3^n for n in xrange(200)]
sage: L = guess(data, OreAlgebra(ZZ['n'],'Sn'), min_order=3, max_degree=5)
sage: L.order(), L.degree()
\end{sageexample}

In order to test a specific point $(r,d)$, the data array must contain at least $(r+1)(d+2)$ terms. 
If it has more terms, the guess becomes more trustworthy, but also the computation time increases.
By setting the option \verb|ensure| to a positive integer~$e$, the user can request that only 
such points $(r,d)$ should be tested for which the data array contains at least $e$ more terms than
needed. This increases the reliability. By setting the option \verb|cut| to a positive integer~$c$,
the user requests that for testing a point $(r,d)$, the method should take into account at most $c$
more terms than needed. If the data array contains more terms, superfluous ones are ignored in the
interested of better performance. We must always have $0\leq e\leq c\leq \infty$. The default setting
is $e=0$, $c=\infty$. 

Finally, there is an option \verb|infolevel| which, when set to a positive integer, causes the method
to print some output about the progress of the computation. Higher values lead to more detailed output.

\section{Concluding Remarks}

...

 \bibliographystyle{plain}
 \bibliography{main}
 
\end{document}<|MERGE_RESOLUTION|>--- conflicted
+++ resolved
@@ -340,9 +340,10 @@
 
 -- should be mentioned somewhere, although there is not much to say about it. 
 
-<<<<<<< HEAD
 \subsection{to list?}
-=======
+
+-- available for shift and q-shift algebras. 
+
 We compute an annihilator for the sequence
 $c(n) = \sum_{k=0}^n 1 / k!$:
 
@@ -378,16 +379,6 @@
   sage: u = Matrix([[e_approx], [e_approx]]) - P * Matrix([[1], [2]]) / Q
   sage: u.change_ring(RealField(20))
 \end{sageexample}
-
-
-
->>>>>>> 8422a086
-
--- options for handling singularities
-
--- rectangular splitting
-
--- available for shift algebras. 
 
 \subsection{Guessing}
 
