# -*- coding: utf-8 - vim: tw=80
"""
Symbolic-numeric algorithm for the factorization of linear differential
operators.
"""

# Copyright 2021 Alexandre Goyer, Inria Saclay Ile-de-France
#
# Distributed under the terms of the GNU General Public License (GPL) either
# version 2, or (at your option) any later version
#
# http://www.gnu.org/licenses/

import collections

from sage.rings.rational_field import QQ
from sage.rings.integer_ring import ZZ
from sage.rings.real_mpfr import RealField
from sage.rings.qqbar import QQbar
from sage.rings.power_series_ring import PowerSeriesRing
from sage.rings.polynomial.polynomial_element import Polynomial
from sage.rings.polynomial.polynomial_ring_constructor import PolynomialRing
from sage.rings.laurent_series_ring import LaurentSeriesRing
from sage.modules.free_module_element import vector
from sage.matrix.constructor import matrix
from sage.matrix.special import block_matrix, identity_matrix, diagonal_matrix
from sage.misc.misc_c import prod
from sage.arith.functions import lcm
from sage.functions.other import binomial, factorial
from sage.arith.misc import valuation, gcd
from sage.misc.misc import cputime
from sage.plot.line import line2d

from ore_algebra.guessing import guess

from .monodromy import _monodromy_matrices
from .differential_operator import PlainDifferentialOperator
from .accuracy import PrecisionError
from .complex_optimistic_field import ComplexOptimisticField
from .utilities import (customized_accuracy, power_series_coerce, derivatives,
                        hp_approximants, guess_exact_numbers,
                        guess_rational_numbers, guess_algebraic_numbers,
                        euler_representation)
from .linear_algebra import (invariant_subspace, row_echelon_form,
                             gen_eigenspaces, orbit)


Radii = RealField(30)

MonoData = collections.namedtuple("MonoData", ["precision", "matrices", "points", "loss"])
NewtonEdge = collections.namedtuple("NewtonEdge", ["slope", "startpoint", "length", "polynomial"])

class LinearDifferentialOperator(PlainDifferentialOperator):

    r"""
    A subclass of linear differential operators for internal use.
    Assumptions: polynomial coefficients and 0 is an ordinary point.
    """

    def __init__(self, dop):

        if not dop:
            raise ValueError("operator must be nonzero")
        if not dop.parent().is_D():
            raise ValueError("expected an operator in K(x)[D]")
        _, _, _, dop = dop.numerator()._normalize_base_ring()
        den = lcm(c.denominator() for c in dop)
        dop *= den
        super(LinearDifferentialOperator, self).__init__(dop)

        self.z = self.base_ring().gen()
        self.Dz = self.parent().gen()
        self.n = self.order()

        self.order_of_truncation = max(100, 2*self.degree() + self.n)
        self.algebraicity_degree = self.base_ring().base_ring().degree()
        self.precision = 100 #100*self.algebraicity_degree

        self.monodromy_data = MonoData(0, [], None, 0)

        self.fuchsian_info = None


    def is_fuchsian(self):

        r"""
        Return True if "self" is fuchian, False otherwise.

        Fuch's criterion: p is a regular point of a_n*Dz^n + ... + a_0 (with a_i
        polynomial) iff no (z-p)^{n-k}*a_k/a_n admits p as pole.
        """

        coeffs = self.coefficients()
        fac = coeffs.pop().factor()
        for (f, m) in fac:
            for k, ak in enumerate(coeffs):
                mk = valuation(ak, f)
                if mk - m < k - self.n: return False

        dop = self.annihilator_of_composition(1/self.z)
        for k, frac in enumerate(dop.monic().coefficients()[:-1]):
            d = (self.z**(self.n - k)*frac).denominator()
            if d(0)==0: return False

        return True


    def monodromy(self, precision, verbose=False):

        r"""
        Compute a generating set of matrices for the monodromy group of "self"
        at 0, such that the (customized) precision of each coefficient is at
        least equal to "precision".
        """

        if verbose: print("Monodromy computation with wanted precision = " + str(precision) + ".")
        if self.monodromy_data.precision<precision:
            success, increment, loss = False, 50, self.monodromy_data.loss
            if self.monodromy_data.points==None:
                useful_singularities = self.desingularize()._singularities(QQbar)
            else:
                useful_singularities = self.monodromy_data.points
            while not success:
                try:
                    p = precision + loss + increment
                    if verbose: print("Try with precision = " + str(p) + ".")
                    it = _monodromy_matrices(self, 0, eps=Radii.one()>>p, sing=useful_singularities)
                    points, matrices = [], []
                    for pt, mat, is_scalar in it:
                        if not is_scalar: matrices.append(mat); points.append(pt)
                    output_precision = min(min([customized_accuracy(mat.list()) for mat in matrices], default=p), p)
                    if output_precision<precision:
                        if verbose: print("Insufficient precision, loss = " + str(p - output_precision) + ".")
                        increment = 50 if loss==0 else increment<<1
                    else: success=True
                    loss = max(loss, p - output_precision)
                except (ZeroDivisionError, PrecisionError):
                    if verbose: print("Insufficient precision for computing monodromy.")
                    increment = increment<<1
            self.monodromy_data =  MonoData(output_precision, matrices, points, loss)


    def _symbolic_guessing(self, v=None):

        r"""
        Return a non-trivial right factor thanks to a *rational* oracle that
        indicates a good linear combination of the solutions of "self" at 0,
        that is, a solution annihilated by an operator of smaller order.
        """

        if v==None: v = vector([1] + [0]*(self.n - 1))
        T = self.order_of_truncation
        R = self.base_ring().base_ring()

        while True:

            #S = PowerSeriesRing(R, default_prec=T + 1)
            #basis = self.local_basis_expansions(QQ.zero(), T + 1)
            #f = power_series_coerce(v*vector(basis), S)
            basis = self.power_series_solutions(T + 4); basis.reverse()
            f = v*vector(basis)
            pols = hp_approximants([f, f.derivative()], T)
            dop = self.parent()(pols)
            if self%dop==0: return dop
            T = T<<1


    def _guessing(self, v, m):

        r"""
        Return a non-trivial right factor thanks to an oracle that indicates a
        good linear combination of the solutions of "self" at 0, that is, a
        solution annihilated by an operator of smaller order (=m).
        """

        T0, T, d0 = 25, self.order_of_truncation, 0
        p = customized_accuracy(v)
        if p<50: raise PrecisionError("Loosing too much precision to attempt the guessing part.")
        C = ComplexOptimisticField(p, eps=Radii.one()>>p//3)
        v = v.change_ring(C)

        while T0<=2*T:

            S = PowerSeriesRing(C, default_prec=T0 + m)
            basis = self.local_basis_expansions(QQ.zero(), T0 + m) # avoiding the re-computation of the first terms?
            basis = power_series_coerce(basis, S)
            f = v*vector(basis)
            pols = hp_approximants(derivatives(f, m), T0)
            p, d1 = customized_accuracy(pols), max(pol.degree() for pol in pols)
            if d1==d0:
                alg_deg = self.algebraicity_degree
                while 50*alg_deg<p:
                    try:
                        exact_pols = guess_exact_numbers(pols, alg_deg)
                        coeffs = [c for pol in exact_pols for c in pol.coefficients()]
                        selftilde = self.extend_scalars(*coeffs)[0] # not recursive, need an embedding
                        dop = selftilde.parent()(exact_pols)
                        if selftilde%dop==0:
                            self, self.algebraicity_degree = selftilde, alg_deg
                            self.z, self.Dz = self.base_ring().gen(), self.parent().gen()
                            return dop
                    except PrecisionError: pass
                    alg_deg = alg_deg + 1
            d0, T0 = d1, T0<<1

        self.order_of_truncation = self.order_of_truncation<<1

        raise PrecisionError("Insufficient precision for the guessing part.")


    def right_factor(self, verbose=False):

        r"""
        Return either a non-trivial right factor of "self" or the string
        'irreducible' if "self" is irreducible.
        """

        if self.n<2: return 'irreducible'
        if verbose: print("Try to factorize an operator of order " + str(self.n) + ".")
        if self.fuchsian_info==None:
            self.fuchsian_info = self.is_fuchsian()
            if not self.fuchsian_info: print("WARNING: The operator is not fuchsian: termination is not guaranteed.")

        self.monodromy(self.precision, verbose=verbose)
        self.precision = self.monodromy_data.precision
        matrices = self.monodromy_data.matrices
        if verbose: print("Monodromy computed with precision = " + str(self.precision) + ".")

        if matrices==[]:
            if verbose: print("Any subspace is invariant --> symbolic guessing.")
            dop = self._symbolic_guessing()
        else:
            try:
                V = invariant_subspace(matrices, verbose=verbose)
                if V is None: return 'irreducible'
                if verbose: print("Find an invariant subspace of dimension " + str(len(V)) + " --> guessing.")
                dop = self._guessing(V[0], len(V))
            except PrecisionError:
                if verbose: print("Insufficient precision.")
                self.precision = self.precision<<1
                return self.right_factor(verbose=verbose)

        return dop

    def _is_irreducible(self, verbose=False):

        if self.fuchsian_info==None:
            self.fuchsian_info = self.is_fuchsian()
            if not self.fuchsian_info: print("WARNING: The operator is not fuchsian: termination is not guaranteed.")

        prec= 200; eps = Radii.one()>>prec
        if verbose:
            print("precision = number of bits")
            print("Try with precision", prec)
        while True:
            try:
                mono = []
                it = _monodromy_matrices(self, 0, eps)
                finished = False
                for pt, mat, scal in it:
                    if not scal:
                        if verbose: print("New matrix computed")
                        mono.append(mat)
                        V = invariant_subspace(mono)
                        if V==None: return True
                finished = True
                p1, p2 = customized_accuracy(mono), customized_accuracy(V)
                if verbose: print("All monodromy matrices computed with \
                precision", p1, "and found an invariant subspace of dim", \
                len(V), "with precision", p2)
                a = 1/0

            except (PrecisionError, ZeroDivisionError):
                if verbose and not finished:
                    print("Monodromy computation failed")
                prec = prec<<1; eps = Radii.one()>>prec
                if verbose: print("Try with new precision", prec)


def right_factor(dop, verbose=False, hybrid=True):

    r"""
    Return either a non-trivial right factor of "dop" or the string
    'irreducible' if "dop" is irreducible.
    """

    if dop.order()<2: return 'irreducible'
    rfactor = try_rational(dop)
    if not rfactor is None: return rfactor
    if hybrid:
        rfactor = try_vanHoeij(dop)
        if not rfactor is None: return rfactor

    coeffs, z0, z = dop.monic().coefficients(), QQ.zero(), dop.base_ring().gen()
    while min(c.valuation(z - z0) for c in coeffs)<0: z0 = z0 + QQ.one()
    shifted_dop = LinearDifferentialOperator(dop.annihilator_of_composition(z + z0))

    output = shifted_dop.right_factor(verbose=verbose)
    if output=='irreducible': return 'irreducible'
    output = output.annihilator_of_composition(z - z0)
    return output


def _factor(dop, verbose=False, hybrid=True):

    R = rfactor(dop, verbose=verbose)
    if R==None: return [dop]
    OA = R.parent(); OA = OA.change_ring(OA.base_ring().fraction_field())
    Q = OA(dop)//R
    return _factor(Q, verbose=verbose, hybrid=hybrid) + _factor(R, verbose=verbose, hybrid=hybrid)


def factor(dop, verbose=False, hybrid=True):

    r"""
    Return a list of irreductible operators [L1, L2, ..., Lr] such that L is
    equal to the composition L1.L2...Lr.
    """

    output = _factor(dop, verbose=verbose, hybrid=hybrid)
    K0, K1 = output[0].base_ring().base_ring(), output[-1].base_ring().base_ring()
    if K0 != K1:
        A = output[0].parent()
        output = [A(f) for f in output]
    return output

def _is_irreducible(dop, verbose=False):

    coeffs, z0, z = dop.monic().coefficients(), QQ.zero(), dop.base_ring().gen()
    while min(c.valuation(z - z0) for c in coeffs)<0: z0 = z0 + QQ.one()
    dop = LinearDifferentialOperator(dop.annihilator_of_composition(z + z0))

    return dop._is_irreducible(verbose=verbose)

def my_newton_polygon(dop):

    r"""
    Computes the Newton polygon of ``self`` at 0.

    INPUT:

      - ``dop`` -- a linear differential operator which polynomial coefficients

    OUTPUT:

    EXAMPLES::

    """

    n = dop.order(); z = dop.base_ring().gen()
    Pols, X = PolynomialRing(QQ, 'X').objgen()

    points = [ ((QQ(i), QQ(c.valuation(z))), c.coefficients()[0]) \
               for i, c in enumerate(dop.to_T('Tz').list()) if c!=0 ]

    (i1, j1), c1 = points[0]
    for (i, j), c in points:
        if j<=j1: (i1, j1), c1 = (i, j), c

    Edges = []
    if i1>0:
        poly = dop.indicial_polynomial(z, var = 'X')

        #pol = c1*X**i1
        #for (i, j), c in points:
        #    if i<i1 and j==j1: pol += c*X**i
        ## it is the same think (pol = poly)

        Edges.append( NewtonEdge(QQ(0), (0, j1), i1, poly) )

    while i1<n:
        poly = c1; (i2, j2), c2 = points[-1]; s = (j2 - j1)/(i2 - i1)
        for (i, j), c in points:
            if i>i1:
                t = (j - j1)/(i - i1)
                if t<s:
                    poly = c1; s = t
                    if t<=s:
                        poly += c*X**((i - i1)//s.denominator()) # REDUCED characteristic polynomial
                        (i2, j2), c2 = (i, j), c
        Edges.append( NewtonEdge(s, (i1, j1), i2 - i1, poly) )
        (i1, j1), c1 = (i2, j2), c2

    return Edges


def display_newton_polygon(dop):

    Edges = my_newton_polygon(dop)

    (i, j) = Edges[0].startpoint
    L1 = line2d([(i - 3, j), (i, j)], thickness=3)
    e = Edges[-1]; s = e.slope; (i,j) = e.startpoint; l = e.length
    L2 = line2d([(i + l, j + l*s), (i + l, j + l*s + 3)], thickness=3)

    L = sum(line2d([e.startpoint, (e.startpoint[0] + e.length, e.startpoint[1] \
            + e.length*e.slope)], marker='o', thickness=3) for e in Edges)

    return L1 + L + L2


def exponents(dop, multiplicities=True):

    if dop.base_ring().base_ring()==QQ:
        FLS = LaurentSeriesRing(QQ, dop.base_ring().variable_name())
    else:
        FLS = LaurentSeriesRing(QQbar, dop.base_ring().variable_name())
    l = euler_representation(LinearDifferentialOperator(dop))
    if FLS.base_ring()==QQ:
        l = [FLS(c) for c in l]
    else:
        Pol, _ = PolynomialRing(QQbar, dop.base_ring().variable_name()).objgen()
        l = [FLS(Pol.fraction_field()(c)) for c in l]
    vmin = min(c.valuation() for c in l)
    Pols, X = PolynomialRing(QQ, 'X').objgen()
    pol = sum(FLS.base_ring()(c.coefficients()[0])*X**i for i, c in enumerate(l) if c.valuation()==vmin)
    r = pol.roots(QQbar, multiplicities=multiplicities)

    return r


def S(dop, e):
    """ map: Tz --> Tz + e """

    l = euler_representation(LinearDifferentialOperator(dop))
    for i, c in enumerate(l):
        for k in range(i):
            l[k] += binomial(i, k)*e**(i - k)*c
    T = dop.base_ring().gen()*dop.parent().gen()
    output = sum(c*T**i for i, c in enumerate(l))

    return output

def search_exp_part_with_mult1(dop):

    dop = LinearDifferentialOperator(dop)
    lc = dop.leading_coefficient()//gcd(dop.list())
    for f, _ in list(lc.factor()) + [ (1/dop.base_ring().gen(), None) ]:
        pol = dop.indicial_polynomial(f)
        roots = pol.roots(QQbar)
        for r, m in roots:
            if m==1:
                success = True
                for s, l in roots:
                    if s!=r and r-s in ZZ: success = False
                if success: return (f, r)

    return (None, None)

def guessing_via_series(L, einZZ):
    """ assumption: 0 is an exponential part of multiplicity 1 (at 0) """
    if not einZZ: # if e in ZZ, this test has already been done
        R = try_rational(L)
        if not R is None: return R
    r = L.order(); A = L.parent()
    t = len(L.desingularize().leading_coefficient().roots(QQbar))
    b = min(1000, max(50, (r - 1)**2*(r - 2)*(t - 1)))
    try:
        R = guess(L.power_series_solutions(b)[0].list(), A, order=r - 1) # ne marche pas avec une extension algébrique (-> TypeError)
        if 0<R.order()<r and L%R==0: return R
    except (ValueError, TypeError): pass
    La = L.adjoint()
    Ra = try_rational(La)
    if not Ra is None: return (La//Ra).adjoint()
    ea = ZZ([e for e in exponents(La, False) if e in ZZ][0]); La = S(La, ea)
    try:
        Ra = guess(La.power_series_solutions(b)[0].list(), A, order=r - 1)
        if 0<Ra.order()<r and La%Ra==0: return S(La//Ra, -ea).adjoint()
    except (ValueError, TypeError): return None



def try_vanHoeij(L):
    """ try to find a factor thank to an exponential part of multiplicity 1 """
    z, (p, e) = L.base_ring().gen(), search_exp_part_with_mult1(L)
    if not e in QQ: return None # not efficient enough for now (implem to be improved)
    if p==None: return None
    if (p*z).is_one():
        L = L.annihilator_of_composition(p)
        e = search_exp_part_with_mult1(L)[1]
        L, e = LinearDifferentialOperator(L).extend_scalars(e)
        L = S(L, e)
    elif p.degree()==1:
        s = -p[0]/p[1]
        L, e = LinearDifferentialOperator(L).extend_scalars(e)
        L = S(L.annihilator_of_composition(z + s), e)
    else: return None # to be implemented?
    R = guessing_via_series(L, e in ZZ)
    if R==None: return None
    if (p*z).is_one(): return S(R, -e).annihilator_of_composition(p)
    elif p.degree()==1: return S(R, -e).annihilator_of_composition(z - s)

########################
### Hybrid algorithm ###
########################

def reduced_row_echelon_form(mat):
    R, p = row_echelon_form(mat, pivots=True)
    rows = list(R)
    for j in p.keys():
        for i in range(p[j]):
            rows[i] = rows[i] - rows[i][j]*rows[p[j]]
    return matrix(rows)

def minimal_multiplicity(dop, pol):

    """
    Return (e, m) where e is an exponent of dop at a root of pol with a minimal
    multiplicity modulo ZZ (m).

    -> Representative of smallest real part (pas OK)
    -> minimal algebraic degree (OK)
    """

    N = dop.indicial_polynomial(pol)
    exponents = N.roots(QQbar)
    exponents.sort(key = lambda x: x[0].degree())

    good_exponent, min_mult = exponents[0][0], dop.order()
    done_indices = []
    for i, (e, m) in enumerate(exponents):
        if not i in done_indices:
            multiplicitymodZZ = m
            for j, (f, n) in enumerate(exponents[(i+1):]):
                if e - f in ZZ:
                    multiplicitymodZZ += n
                    done_indices.append(i + 1 + j)
            if multiplicitymodZZ<min_mult:
                min_mult = multiplicitymodZZ
                good_exponent = e
            #done_indices.append(i) --> useless
    return good_exponent, min_mult

def mydegree(pol): # for handling the case 1/z (point at infinity)
    if isinstance(pol, Polynomial):
        return pol.degree()
    return 1

def good_singular_point(dop):

    r"""
    Return (s, e, m) where ``s`` is a singular point (possibly ``infinity``) of
    ``dop`` admitting an exponent ``e`` of minnimal mutliplicity ``m`` mod ZZ.

    INPUT:

      - ``dop`` -- differential operator

    OUTPUT:

      - ``s`` -- element of QQbar
      - ``e`` -- element of QQbar
      - ``m`` -- positive integer

    """

    z = dop.base_ring().gen()
    dop = LinearDifferentialOperator(dop)
    lc = dop.leading_coefficient()//gcd(dop.list())

    all_min_mult = []
    for pol, _ in list(lc.factor()) + [ (1/z, None) ]:
        e, m = minimal_multiplicity(dop, pol)
        all_min_mult.append((pol, e, m))

    min_mult = min(all_min_mult, key = lambda x: x[2])[2]
    good_sings = [ x for x in all_min_mult if x[2]==min_mult ]

    min_deg = mydegree(min(good_sings, key = lambda x: mydegree(x[0]))[0])
    good_sings = [ x for x in all_min_mult if mydegree(x[0])==min_deg ]

    pol, e, m = good_sings[0]
    if isinstance(pol, Polynomial):
        s = pol.roots(QQbar, multiplicities=False)[0]
    else:
        s = 'infinity'

    return s, e, m

def good_base_point(dop):

    s, e, m = good_singular_point(dop)
    if s=='infinity': return 0

    z0 = s.real().ceil()
    sings = dop.singularities()
    while z0 in sings: z0 = z0 + QQ.one()

    return z0

def largest_modulus_of_exponents(dop):

    z = dop.base_ring().gen()
    dop = LinearDifferentialOperator(dop)
    lc = dop.leading_coefficient()//gcd(dop.list())

    out = 0
    for pol, _ in list(lc.factor()) + [ (1/z, None) ]:
        local_exponents = dop.indicial_polynomial(pol).roots(QQbar, multiplicities=False)
        local_largest_modulus = max([x.abs().ceil() for x in local_exponents])
        out = max(local_largest_modulus, out)

    return out

def degree_bound_for_right_factor(dop):

    r = dop.order() - 1
    S = len(dop.desingularize().leading_coefficient().roots(QQbar))
    E = largest_modulus_of_exponents(dop)
    bound = r**2*(S + 1)*E + r*S + r**2*(r - 1)*(S - 1)/2

    return bound

def try_rational(dop):

    D = dop.parent().gen()
    for (f,) in dop.rational_solutions():
        d = f.gcd(f.derivative())
        rfactor = (1/d)*(f*D - f.derivative())
        return rfactor

    return None

def combination(mono):
    prec, C = customized_accuracy(mono), mono[0].base_ring()
    ran = lambda : C(QQ.random_element(prec), QQ.random_element(prec))
    return sum(ran()*mat for mat in mono)

adjoint = lambda dop: sum((-dop.parent().gen())**i*pi for i, pi in enumerate(dop.list()))
der_list = lambda l: [f.derivative() for f in l]
der_mat = lambda mat: matrix([der_list(row) for row in mat])

def diffop_companion_matrix(dop, r):
    A =  block_matrix([[matrix(r-1,1, [0]*(r-1)), identity_matrix(r-1)], \
                       [matrix([[-dop[0]]]), \
                        -matrix(1,r-1, dop.list()[1:-1])]], subdivide=False)
    return A

def transitionYtoV(A):
    r = A.nrows()
    B = [identity_matrix(A.base_ring(), r)]
    for k in range(1, r):
        Bk = der_mat(B[k-1]) - B[k-1]*(A.transpose())
        B.append(Bk)
    P = matrix([B[k][-1] for k in range(r)])
    return P(0)

def try_simple_eigenvalue(dop, mono, tmp, order, bound, alg_degree, verbose=False):

    r = dop.order()
    mat = combination(mono)
    GenEigSpaces = gen_eigenspaces(mat)
    for space in GenEigSpaces:
        if space['multiplicity']==1:
            tmp[0] = True
            if verbose: print("Find a simple eigenvalue")
            ic = space['basis'][0]
            b, R = minimal_annihilator(dop, ic, order, bound, alg_degree, mono=mono, verbose=verbose)
            if b and R!=dop: return True, R
            r, adj_dop = dop.order(), adjoint(dop)
            adj_mono = [mat.transpose() for mat in mono]
            A = diffop_companion_matrix(dop, r)
            P = transitionYtoV(A)
            T = diagonal_matrix([factorial(i) for i in range(r)])
            adj_ic = T*(~P).transpose()*T*ic
            adj_b, adj_Q = minimal_annihilator(adj_dop, adj_ic, order, bound, alg_degree, mono=adj_mono, verbose=verbose)
            if adj_b and adj_Q!=adj_dop:
                print('Yes!')
                return True, adjoint(adj_dop//adj_Q)
            if b and adj_b and R.order()==adj_Q.order()==r:
                return True, None
            break

    return False, dop

def try_one_dim_eigenspaces(dop, mono, tmp, order, bound, alg_degree, verbose=False):

    r = dop.order()
    mat = combination(mono)
    GenEigSpaces = gen_eigenspaces(mat)
    if all(space['multiplicity']==1 for space in GenEigSpaces):
        tmp[0] = True
        if verbose: print("Find a matrix with one-dimensional eigenspaces")
        success = True
        for space in GenEigSpaces:
            ic = space['basis'][0]
            b, R = minimal_annihilator(dop, ic, order, bound, alg_degree, mono=mono, verbose=verbose)
            if b:
                if R!=dop: return True, R
            else: success = False
        if success: return True, None

    return False, None

def try_splitting(dop, mono, order, bound, alg_degree, verbose=False):

    if verbose: print("Start Splitting Method")

    invspace = invariant_subspace(mono)
    if invspace==None: return True, None

    if verbose: print("Find an invariant subspace of dimension", len(invspace))

    ic = reduced_row_echelon_form(matrix(invspace))[0]
    b, R = minimal_annihilator(dop, ic, order, bound, alg_degree, verbose=verbose)
    if b:
        if R!=dop: return True, R
        return True, None

    return False, None


def minimal_annihilator_exact(dop, ic, order, bound, basis=None, verbose=False):

    """
    Return either (True, R) where R is a factor of dop annhilating (dop, ic)
    (strict if any, dop ortherwise) or (False, dop) if cannot conclude
    (can appear only if order!=bound).
    """

    r = dop.order()

    if basis==None:
        basis = dop.power_series_solutions(order + r + 10)
        basis.reverse()

    if all(x in QQ for x in ic):
        f = vector([QQ(x) for x in ic])*vector(basis)
        try:
            if verbose: print("Rational Hermite-Padé computation at order", order)
            R = guess(f.list(), dop.parent(), order=r - 1)
            if R==1: breakpoint()
            if dop%R==0: return True, R
            else: return False, dop
        except ValueError:
            return order==bound, dop

    f = vector(ic)*vector(basis)
    if verbose: print("Algebraic Hermite-Padé computation at order", order)
    R = hp_approximants(derivatives(f, r - 1), order)
    dop = LinearDifferentialOperator(dop).extend_scalars(*ic)[0]
    R = dop.parent()(R)
    if dop%R==0: return True, R

    return False, dop # on aimerait pouvoir mettre (order==bound, dop) ici

def minimal_annihilator(dop, ic, order, bound, alg_degree, basis=None, mono=None, verbose=False):

    r"""
    Return either (True, R) where R is a factor of dop annhilating (dop, ic)
    (strict if any, dop ortherwise) or (False, dop) if cannot conclude
    (can appear only if order!=bound).

    Note for me: for now, (True, dop) can be returned only thanks to mono.
    """

    r = dop.order()

    if mono!=None:
        orb = orbit(mono, ic)
        if len(orb)==r: return True, dop

    if basis==None:
        basis = dop.power_series_solutions(order + r + 10)
        basis.reverse()

<<<<<<< HEAD
    if all(x in QQ for x in init_conditions):
        init_conditions = [QQ(x) for x in init_conditions]
        f = vector(init_conditions)*vector(basis)
        try:
            print("Rational Hermite-Padé computation at order", order)
            R = guess(f.list(), dop.parent(), order=r - 1)
            if dop%R!=0: breakpoint()
            if R!=1: return True, R # à revoir car R=1 ne devrait pas arriver
        except ValueError: pass
        return False, None
=======
    prec = customized_accuracy(ic)
    if prec>50:
        ic1, ic2, d = 0, 1, 1
        while d<=alg_degree and ic1!=ic2:
            if d==1:
                try:
                    ic1 = guess_rational_numbers(ic, p=prec-20)
                    ic2 = guess_rational_numbers(ic, p=prec-30)
                except PrecisionError: pass
            else:
                ic1 = guess_algebraic_numbers(ic, d=d, p=prec - 20)
                ic2 = guess_algebraic_numbers(ic, d=d, p=prec - 30)
            d = d + 1
>>>>>>> f26b3a0e

        if ic1==ic2:
            if verbose: print("Exact coefficients OK")
            b, R = minimal_annihilator_exact(dop, ic1, order, bound, basis)
            if b and R!=dop: return True, R

    # improvement: no ball HP approximants --> True, dop

    return False, None

def rfactor(dop, order=None, bound=None, alg_degree=1, precision=None, loss=None, verbose=False):

    z = dop.base_ring().gen()
    if dop.order()<2: return None

    R = try_rational(dop)
    if R!=None: return R

    # try eigenring

    z0 = good_base_point(dop)
    dop = dop.annihilator_of_composition(z + z0)

    if bound==None:
        bound = degree_bound_for_right_factor(dop)
        if verbose: print("Degree bound for right factor", bound)
    if order==None:
        order = min(bound, max(20, min(dop.order()*dop.degree(), 100)))
    if precision==None: precision = 200
    if loss==None: loss=0
    if verbose: print("Current order of truncation", order)
    if verbose: print("Current algebraic degree", alg_degree)

    precision_error_occured=True
    while precision_error_occured:
        try:
            it = _monodromy_matrices(dop, 0, eps=Radii.one()>>precision)
            mono = []
            if verbose: print("Start monodromy computation with precision", precision)
            for pt, mat, scal in it:
                if not scal:
                    local_loss = max(0, precision - customized_accuracy(mat))
                    if local_loss>loss:
                        loss = local_loss
                        if verbose: print("loss =", loss)
                    if verbose: print("New monodromy matrix computed")
                    mono.append(mat)
                    tmp = [False]
                    b, R = try_simple_eigenvalue(dop, mono, tmp, order, bound, alg_degree, verbose=verbose)
                    if b:
                        if verbose: print("Conclude with Simple Eigenvalue Method")
                        if R==None: return None
                        else: return R.annihilator_of_composition(z - z0)
                    if not tmp[0]:
                        b, R = try_one_dim_eigenspaces(dop, mono, tmp, order, bound, alg_degree, verbose=verbose)
                        if b:
                            if verbose: print("Conclude with One-D Eignespaces Method")
                            if R==None: return None
                            else: return R.annihilator_of_composition(z - z0)
                        if not tmp[0] and len(mono)>1:
                            b, R = try_splitting(dop, mono, order, bound, alg_degree, verbose=verbose)
                            if b:
                                if verbose: print("Conclude with Splitting Method")
                                if R==None: return None
                                else: return R.annihilator_of_composition(z - z0)
            precision_error_occured = False
        except (ZeroDivisionError, PrecisionError):
            pass

        precision = max(precision + loss, (precision<<1) - loss)

<<<<<<< HEAD
    return rfactor(dop, min(bound, order<<1), bound, alg_degree + 1, precision, loss) # à modifier car inutile de recalculer la monodromie
=======
    return rfactor(dop, min(bound, order<<1), bound, alg_degree + 1, precision, loss, verbose=verbose)
>>>>>>> f26b3a0e
<|MERGE_RESOLUTION|>--- conflicted
+++ resolved
@@ -764,18 +764,6 @@
         basis = dop.power_series_solutions(order + r + 10)
         basis.reverse()
 
-<<<<<<< HEAD
-    if all(x in QQ for x in init_conditions):
-        init_conditions = [QQ(x) for x in init_conditions]
-        f = vector(init_conditions)*vector(basis)
-        try:
-            print("Rational Hermite-Padé computation at order", order)
-            R = guess(f.list(), dop.parent(), order=r - 1)
-            if dop%R!=0: breakpoint()
-            if R!=1: return True, R # à revoir car R=1 ne devrait pas arriver
-        except ValueError: pass
-        return False, None
-=======
     prec = customized_accuracy(ic)
     if prec>50:
         ic1, ic2, d = 0, 1, 1
@@ -789,7 +777,6 @@
                 ic1 = guess_algebraic_numbers(ic, d=d, p=prec - 20)
                 ic2 = guess_algebraic_numbers(ic, d=d, p=prec - 30)
             d = d + 1
->>>>>>> f26b3a0e
 
         if ic1==ic2:
             if verbose: print("Exact coefficients OK")
@@ -861,8 +848,4 @@
 
         precision = max(precision + loss, (precision<<1) - loss)
 
-<<<<<<< HEAD
-    return rfactor(dop, min(bound, order<<1), bound, alg_degree + 1, precision, loss) # à modifier car inutile de recalculer la monodromie
-=======
-    return rfactor(dop, min(bound, order<<1), bound, alg_degree + 1, precision, loss, verbose=verbose)
->>>>>>> f26b3a0e
+    return rfactor(dop, min(bound, order<<1), bound, alg_degree + 1, precision, loss, verbose=verbose)